--- conflicted
+++ resolved
@@ -4,11 +4,7 @@
     , withPostgresqlConn
     , createPostgresqlPool
     , runDbConn
-<<<<<<< HEAD
-    , Postgresql (..)
-=======
     , Postgresql(..)
->>>>>>> 91e9ecfb
     , module Database.Groundhog
     , module Database.Groundhog.Generic.Sql.Functions
     , explicitType
